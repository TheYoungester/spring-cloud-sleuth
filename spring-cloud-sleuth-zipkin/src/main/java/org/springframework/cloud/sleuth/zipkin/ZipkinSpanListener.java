/*
 * Copyright 2013-2015 the original author or authors.
 *
 * Licensed under the Apache License, Version 2.0 (the "License");
 * you may not use this file except in compliance with the License.
 * You may obtain a copy of the License at
 *
 *      http://www.apache.org/licenses/LICENSE-2.0
 *
 * Unless required by applicable law or agreed to in writing, software
 * distributed under the License is distributed on an "AS IS" BASIS,
 * WITHOUT WARRANTIES OR CONDITIONS OF ANY KIND, either express or implied.
 * See the License for the specific language governing permissions and
 * limitations under the License.
 */

package org.springframework.cloud.sleuth.zipkin;

import java.nio.charset.Charset;
import java.util.Arrays;
import java.util.List;
import java.util.Map;

import org.springframework.cloud.commons.util.IdUtils;
import org.springframework.cloud.sleuth.Log;
import org.springframework.cloud.sleuth.NoOpSpanAdjuster;
import org.springframework.cloud.sleuth.Span;
import org.springframework.cloud.sleuth.SpanAdjuster;
import org.springframework.cloud.sleuth.SpanReporter;
import org.springframework.core.env.Environment;
import org.springframework.util.StringUtils;

import zipkin.Annotation;
import zipkin.BinaryAnnotation;
import zipkin.Constants;
import zipkin.Endpoint;

/**
 * Listener of Sleuth events. Reports to Zipkin via {@link ZipkinSpanReporter}.
 *
 * @author Spencer Gibb
 * @since 1.0.0
 */
public class ZipkinSpanListener implements SpanReporter {
	private static final List<String> ZIPKIN_START_EVENTS = Arrays.asList(
			Constants.CLIENT_RECV, Constants.SERVER_RECV
	);
	private static final List<String> RPC_EVENTS = Arrays.asList(
			Constants.CLIENT_RECV, Constants.CLIENT_SEND, Constants.SERVER_RECV, Constants.SERVER_SEND
	);

	private static final org.apache.commons.logging.Log log = org.apache.commons.logging.LogFactory
			.getLog(ZipkinSpanListener.class);
	private static final Charset UTF_8 = Charset.forName("UTF-8");
	private static final byte[] UNKNOWN_BYTES = "unknown".getBytes(UTF_8);

	private final ZipkinSpanReporter reporter;
	private final Environment environment;
	private final SpanAdjuster spanAdjuster;
	/**
	 * Endpoint is the visible IP address of this service, the port it is listening on and
	 * the service name from discovery.
	 */
	// Visible for testing
	EndpointLocator endpointLocator;

	@Deprecated
	public ZipkinSpanListener(ZipkinSpanReporter reporter, EndpointLocator endpointLocator) {
		this(reporter, endpointLocator, null);
	}

	@Deprecated
	public ZipkinSpanListener(ZipkinSpanReporter reporter, EndpointLocator endpointLocator,
			Environment environment) {
		this(reporter, endpointLocator, environment, new NoOpSpanAdjuster());
	}

	public ZipkinSpanListener(ZipkinSpanReporter reporter, EndpointLocator endpointLocator,
			Environment environment, SpanAdjuster spanAdjuster) {
		this.reporter = reporter;
		this.endpointLocator = endpointLocator;
		this.environment = environment;
		this.spanAdjuster = spanAdjuster;
	}

	/**
	 * Converts a given Sleuth span to a Zipkin Span.
	 * <ul>
	 * <li>Set ids, etc
	 * <li>Create timeline annotations based on data from Span object.
	 * <li>Create binary annotations based on data from Span object.
	 * </ul>
	 *
	 * When logging {@link Constants#CLIENT_SEND}, instrumentation should also log the {@link Constants#SERVER_ADDR}
	 * Check <a href="https://github.com/openzipkin/zipkin-java/blob/master/zipkin/src/main/java/zipkin/Constants.java#L28">Zipkin code</a>
	 * for more information
	 */
	// Visible for testing
	zipkin.Span convert(Span span) {
<<<<<<< HEAD
		//TODO: Consider adding support for the debug flag (related to #496)
=======
		Span convertedSpan = this.spanAdjuster.adjust(span);
>>>>>>> 64791dea
		zipkin.Span.Builder zipkinSpan = zipkin.Span.builder();
		Endpoint endpoint = this.endpointLocator.local();
		processLogs(convertedSpan, zipkinSpan, endpoint);
		addZipkinAnnotations(zipkinSpan, convertedSpan, endpoint);
		addZipkinBinaryAnnotations(zipkinSpan, convertedSpan, endpoint);
		// In the RPC span model, the client owns the timestamp and duration of the span. If we
		// were propagated an id, we can assume that we shouldn't report timestamp or duration,
		// rather let the client do that. Worst case we were propagated an unreported ID and
		// Zipkin backfills timestamp and duration.
		if (!convertedSpan.isRemote()) {
			zipkinSpan.timestamp(convertedSpan.getBegin() * 1000L);
			if (!convertedSpan.isRunning()) { // duration is authoritative, only write when the span stopped
				zipkinSpan.duration(calculateDurationInMicros(convertedSpan));
			}
		}
		zipkinSpan.traceIdHigh(convertedSpan.getTraceIdHigh());
		zipkinSpan.traceId(convertedSpan.getTraceId());
		if (convertedSpan.getParents().size() > 0) {
			if (convertedSpan.getParents().size() > 1) {
				log.error("Zipkin doesn't support spans with multiple parents. Omitting "
						+ "other parents for " + convertedSpan);
			}
			zipkinSpan.parentId(convertedSpan.getParents().get(0));
		}
		zipkinSpan.id(convertedSpan.getSpanId());
		if (StringUtils.hasText(convertedSpan.getName())) {
			zipkinSpan.name(convertedSpan.getName());
		}
		return zipkinSpan.build();
	}

	private void ensureLocalComponent(Span span, zipkin.Span.Builder zipkinSpan, Endpoint localEndpoint) {
		if (span.tags().containsKey(Constants.LOCAL_COMPONENT)) {
			return;
		}
		byte[] processId = span.getProcessId() != null
				? span.getProcessId().toLowerCase().getBytes(UTF_8)
				: UNKNOWN_BYTES;
		BinaryAnnotation component = BinaryAnnotation.builder()
				.type(BinaryAnnotation.Type.STRING)
				.key("lc") // LOCAL_COMPONENT
				.value(processId)
				.endpoint(localEndpoint).build();
		zipkinSpan.addBinaryAnnotation(component);
	}

	private void ensureServerAddr(Span span, zipkin.Span.Builder zipkinSpan, Endpoint localEndpoint) {
		if (span.tags().containsKey(Span.SPAN_PEER_SERVICE_TAG_NAME)) {
			zipkinSpan.addBinaryAnnotation(BinaryAnnotation.address(Constants.SERVER_ADDR,
					localEndpoint.toBuilder().serviceName(
							span.tags().get(Span.SPAN_PEER_SERVICE_TAG_NAME)).build()));
		}
	}

	// Instead of going through the list of logs multiple times we're doing it only once
	private void processLogs(Span span, zipkin.Span.Builder zipkinSpan, Endpoint endpoint) {
		boolean notClientOrServer = true;
		boolean hasClientSend = false;
		boolean instanceIdToTag = false;
		for (Log log : span.logs()) {
			if (RPC_EVENTS.contains(log.getEvent())) {
				instanceIdToTag = true;
			}
			if (ZIPKIN_START_EVENTS.contains(log.getEvent())) {
				notClientOrServer = false;
			}
			if (Constants.CLIENT_SEND.equals(log.getEvent())) {
				hasClientSend = !span.tags().containsKey(Constants.SERVER_ADDR);
			}
		}
		if (notClientOrServer) {
			// A zipkin span without any annotations cannot be queried, add special "lc" to avoid that.
			ensureLocalComponent(span, zipkinSpan, endpoint);
		}
		if (hasClientSend) {
			ensureServerAddr(span, zipkinSpan, endpoint);
		}
		if (instanceIdToTag && this.environment != null) {
			setInstanceIdIfPresent(zipkinSpan, endpoint, Span.INSTANCEID);
		}
	}

	private void setInstanceIdIfPresent(zipkin.Span.Builder zipkinSpan,
			Endpoint endpoint, String key) {
		String property = IdUtils.getDefaultInstanceId(this.environment);
		if (StringUtils.hasText(property)) {
			addZipkinBinaryAnnotation(key, property, endpoint, zipkinSpan);
		}
	}

	/**
	 * Add annotations from the sleuth Span.
	 */
	private void addZipkinAnnotations(zipkin.Span.Builder zipkinSpan,
			Span span, Endpoint endpoint) {
		for (Log ta : span.logs()) {
			Annotation zipkinAnnotation = Annotation.builder()
					.endpoint(endpoint)
					.timestamp(ta.getTimestamp() * 1000) // Zipkin is in microseconds
					.value(ta.getEvent()).build();
			zipkinSpan.addAnnotation(zipkinAnnotation);
		}
	}

	/**
	 * Adds binary annotation from the sleuth Span
	 */
	private void addZipkinBinaryAnnotations(zipkin.Span.Builder zipkinSpan,
			Span span, Endpoint ep) {
		for (Map.Entry<String, String> e : span.tags().entrySet()) {
			addZipkinBinaryAnnotation(e.getKey(), e.getValue(), ep, zipkinSpan);
		}
	}

	private void addZipkinBinaryAnnotation(String key, String value, Endpoint ep,
			zipkin.Span.Builder zipkinSpan) {
		BinaryAnnotation binaryAnn = BinaryAnnotation.builder()
				.type(BinaryAnnotation.Type.STRING)
				.key(key)
				.value(value.getBytes(UTF_8))
				.endpoint(ep).build();
		zipkinSpan.addBinaryAnnotation(binaryAnn);
	}

	/**
	 * There could be instrumentation delay between span creation and the
	 * semantic start of the span (client send). When there's a difference,
	 * spans look confusing. Ex users expect duration to be client
	 * receive - send, but it is a little more than that. Rather than have
	 * to teach each user about the possibility of instrumentation overhead,
	 * we truncate absolute duration (span finish - create) to semantic
	 * duration (client receive - send)
	 */
	private long calculateDurationInMicros(Span span) {
		Log clientSend = hasLog(Span.CLIENT_SEND, span);
		Log clientReceived = hasLog(Span.CLIENT_RECV, span);
		if (clientSend != null && clientReceived != null) {
			return (clientReceived.getTimestamp() - clientSend.getTimestamp()) * 1000;
		}
		return span.getAccumulatedMicros();
	}

	private Log hasLog(String logName, Span span) {
		for (Log log : span.logs()) {
			if (logName.equals(log.getEvent())) {
				return log;
			}
		}
		return null;
	}

	@Override
	public void report(Span span) {
		if (span.isExportable()) {
			this.reporter.report(convert(span));
		} else {
			if (log.isDebugEnabled()) {
				log.debug("The span " + span + " will not be sent to Zipkin due to sampling");
			}
		}
	}
}<|MERGE_RESOLUTION|>--- conflicted
+++ resolved
@@ -97,11 +97,8 @@
 	 */
 	// Visible for testing
 	zipkin.Span convert(Span span) {
-<<<<<<< HEAD
 		//TODO: Consider adding support for the debug flag (related to #496)
-=======
 		Span convertedSpan = this.spanAdjuster.adjust(span);
->>>>>>> 64791dea
 		zipkin.Span.Builder zipkinSpan = zipkin.Span.builder();
 		Endpoint endpoint = this.endpointLocator.local();
 		processLogs(convertedSpan, zipkinSpan, endpoint);
