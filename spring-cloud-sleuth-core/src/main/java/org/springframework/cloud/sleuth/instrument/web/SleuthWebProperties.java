--- conflicted
+++ resolved
@@ -42,17 +42,21 @@
 	private String skipPattern = DEFAULT_SKIP_PATTERN;
 
 	/**
-<<<<<<< HEAD
 	 * Additional pattern for URLs that should be skipped in tracing.
 	 * This will be appended to the {@link SleuthWebProperties#skipPattern}
 	 */
 	private String additionalSkipPattern;
-=======
-	 * Order in which the {@link TraceFilter} should be registered.
-	 * Defaults to {@link TraceFilter#ORDER}
+
+	/**
+	 * Order in which the tracing filters should be registered.
+	 * Defaults to {@link TraceHttpAutoConfiguration#TRACING_FILTER_ORDER}
 	 */
-	private int filterOrder = TraceFilter.ORDER;
->>>>>>> e2de25f0
+	private int filterOrder = TraceHttpAutoConfiguration.TRACING_FILTER_ORDER;
+
+	/**
+	 * Flag to toggle the presence of a filter that logs thrown exceptions
+	 */
+	private boolean exceptionThrowingFilterEnabled = true;
 
 	private Client client;
 
@@ -72,14 +76,14 @@
 		this.skipPattern = skipPattern;
 	}
 
-<<<<<<< HEAD
 	public String getAdditionalSkipPattern() {
 		return this.additionalSkipPattern;
 	}
 
 	public void setAdditionalSkipPattern(String additionalSkipPattern) {
 		this.additionalSkipPattern = additionalSkipPattern;
-=======
+	}
+
 	public static String getDefaultSkipPattern() {
 		return DEFAULT_SKIP_PATTERN;
 	}
@@ -90,7 +94,15 @@
 
 	public void setFilterOrder(int filterOrder) {
 		this.filterOrder = filterOrder;
->>>>>>> e2de25f0
+	}
+
+	public boolean isExceptionThrowingFilterEnabled() {
+		return this.exceptionThrowingFilterEnabled;
+	}
+
+	public void setExceptionThrowingFilterEnabled(
+			boolean exceptionThrowingFilterEnabled) {
+		this.exceptionThrowingFilterEnabled = exceptionThrowingFilterEnabled;
 	}
 
 	public Client getClient() {
