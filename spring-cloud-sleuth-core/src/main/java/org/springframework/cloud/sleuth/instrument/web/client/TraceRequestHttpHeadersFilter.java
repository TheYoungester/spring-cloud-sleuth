/*
 * Copyright 2013-2019 the original author or authors.
 *
 * Licensed under the Apache License, Version 2.0 (the "License");
 * you may not use this file except in compliance with the License.
 * You may obtain a copy of the License at
 *
 *      https://www.apache.org/licenses/LICENSE-2.0
 *
 * Unless required by applicable law or agreed to in writing, software
 * distributed under the License is distributed on an "AS IS" BASIS,
 * WITHOUT WARRANTIES OR CONDITIONS OF ANY KIND, either express or implied.
 * See the License for the specific language governing permissions and
 * limitations under the License.
 */

package org.springframework.cloud.sleuth.instrument.web.client;

import java.util.List;
import java.util.Map;

import brave.Span;
import brave.Tracer;
import brave.http.HttpClientHandler;
import brave.http.HttpTracing;
import brave.propagation.Propagation;
import brave.propagation.TraceContext;
import org.apache.commons.logging.Log;
import org.apache.commons.logging.LogFactory;

import org.springframework.cloud.gateway.filter.headers.HttpHeadersFilter;
import org.springframework.http.HttpHeaders;
import org.springframework.http.server.reactive.ServerHttpRequest;
import org.springframework.http.server.reactive.ServerHttpResponse;
import org.springframework.lang.NonNull;
import org.springframework.web.server.ServerWebExchange;

final class TraceRequestHttpHeadersFilter extends AbstractHttpHeadersFilter {

	private static final Log log = LogFactory.getLog(TraceRequestHttpHeadersFilter.class);

	private TraceRequestHttpHeadersFilter(HttpTracing httpTracing) {
		super(httpTracing);
	}

	static HttpHeadersFilter create(HttpTracing httpTracing) {
		return new TraceRequestHttpHeadersFilter(httpTracing);
	}

	@Override
	public HttpHeaders filter(HttpHeaders input, ServerWebExchange exchange) {
		if (log.isDebugEnabled()) {
			log.debug("Will instrument the HTTP request headers");
		}
		TraceCarrier carrier = new TraceCarrier(exchange.getRequest(), input);
		Span span = this.handler.handleSend(this.injector, carrier);
		if (log.isDebugEnabled()) {
			log.debug("Client span  " + span + " created for the request. New headers are "
					+ carrier.filteredHeaders.toSingleValueMap());
		}
		exchange.getAttributes().put(SPAN_ATTRIBUTE, span);
		HttpHeaders headersWithInput = new HttpHeaders();
		headersWithInput.addAll(input);
<<<<<<< HEAD
		addHeadersWithInput(builder, headersWithInput);
=======
		carrier.filteredHeaders.forEach(headersWithInput::put);
>>>>>>> 54a65bc9
		return headersWithInput;
	}

	private void addHeadersWithInput(ServerHttpRequest.Builder builder,
			HttpHeaders headersWithInput) {
		for (Map.Entry<String, List<String>> entry : builder.build().getHeaders()
				.entrySet()) {
			String key = entry.getKey();
			List<String> value = entry.getValue();
			headersWithInput.put(key, value);
		}
	}

	@Override
	public boolean supports(Type type) {
		return type.equals(Type.REQUEST);
	}

}

class TraceCarrier {

	final ServerHttpRequest originalRequest;

	final HttpHeaders filteredHeaders;

	TraceCarrier(@NonNull ServerHttpRequest originalRequest, @NonNull HttpHeaders filteredHeaders) {
		this.originalRequest = originalRequest;
		this.filteredHeaders = filteredHeaders;
	}

}

final class TraceResponseHttpHeadersFilter extends AbstractHttpHeadersFilter {

	private static final Log log = LogFactory.getLog(TraceResponseHttpHeadersFilter.class);

	private TraceResponseHttpHeadersFilter(HttpTracing httpTracing) {
		super(httpTracing);
	}

	static HttpHeadersFilter create(HttpTracing httpTracing) {
		return new TraceResponseHttpHeadersFilter(httpTracing);
	}

	@Override
	public HttpHeaders filter(HttpHeaders input, ServerWebExchange exchange) {
		Object storedSpan = exchange.getAttribute(SPAN_ATTRIBUTE);
		if (storedSpan == null) {
			return input;
		}
		if (log.isDebugEnabled()) {
			log.debug("Will instrument the response");
		}
		this.handler.handleReceive(exchange.getResponse(), null, (Span) storedSpan);
		if (log.isDebugEnabled()) {
			log.debug("The response was handled for span " + storedSpan);
		}
		return new HttpHeaders(input);
	}

	@Override
	public boolean supports(Type type) {
		return type.equals(Type.RESPONSE);
	}

}

abstract class AbstractHttpHeadersFilter implements HttpHeadersFilter {

	static final String SPAN_ATTRIBUTE = Span.class.getName();

	private static final Propagation.Setter<TraceCarrier, String> SETTER = new Propagation.Setter<TraceCarrier, String>() {
		@Override
		public void put(TraceCarrier carrier, String key, String value) {
			carrier.filteredHeaders.set(key, value);
		}

		@Override
		public String toString() {
			return "TraceCarrier::httpHeaders::set";
		}
	};

	final Tracer tracer;

	final HttpClientHandler<TraceCarrier, ServerHttpResponse> handler;

	final TraceContext.Injector<TraceCarrier> injector;

	final HttpTracing httpTracing;

	AbstractHttpHeadersFilter(HttpTracing httpTracing) {
		this.tracer = httpTracing.tracing().tracer();
		this.handler = HttpClientHandler.create(httpTracing, new ServerHttpAdapter());
		this.injector = httpTracing.tracing().propagation().injector(SETTER);
		this.httpTracing = httpTracing;
	}

	private static class ServerHttpAdapter extends brave.http.HttpClientAdapter<TraceCarrier, ServerHttpResponse> {

		@Override
		public String method(TraceCarrier request) {
			return request.originalRequest.getMethodValue();
		}

		@Override
		public String url(TraceCarrier request) {
			return request.originalRequest.getURI().toString();
		}

		@Override
		public String requestHeader(TraceCarrier request, String name) {
			Object result = request.filteredHeaders.get(name);
			return result != null ? result.toString() : "";
		}

		@Override
		public Integer statusCode(ServerHttpResponse response) {
			return response.getStatusCode() != null ? response.getStatusCode().value() : null;
		}

	}

}<|MERGE_RESOLUTION|>--- conflicted
+++ resolved
@@ -61,15 +61,11 @@
 		exchange.getAttributes().put(SPAN_ATTRIBUTE, span);
 		HttpHeaders headersWithInput = new HttpHeaders();
 		headersWithInput.addAll(input);
-<<<<<<< HEAD
-		addHeadersWithInput(builder, headersWithInput);
-=======
-		carrier.filteredHeaders.forEach(headersWithInput::put);
->>>>>>> 54a65bc9
+		addHeadersWithInput(carrier.filteredHeaders, headersWithInput);
 		return headersWithInput;
 	}
 
-	private void addHeadersWithInput(ServerHttpRequest.Builder builder,
+	private void addHeadersWithInput(HttpHeaders filteredHeaders,
 			HttpHeaders headersWithInput) {
 		for (Map.Entry<String, List<String>> entry : builder.build().getHeaders()
 				.entrySet()) {
