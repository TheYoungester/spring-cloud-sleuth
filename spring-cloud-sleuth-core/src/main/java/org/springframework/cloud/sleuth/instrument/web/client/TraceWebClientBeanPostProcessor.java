--- conflicted
+++ resolved
@@ -89,11 +89,20 @@
 
 class TraceExchangeFilterFunction implements ExchangeFilterFunction {
 
-<<<<<<< HEAD
+	private static final Log log = LogFactory.getLog(TraceExchangeFilterFunction.class);
+
+	private static final String CLIENT_SPAN_KEY = "sleuth.webclient.clientSpan";
+
 	static final Propagation.Setter<ClientRequest.Builder, String> SETTER = new Propagation.Setter<ClientRequest.Builder, String>() {
 		@Override
 		public void put(ClientRequest.Builder carrier, String key, String value) {
-			carrier.header(key, value);
+			carrier.headers(httpHeaders -> {
+				if (log.isTraceEnabled()) {
+					log.trace("Replacing [" + key + "] with value [" + value + "]");
+				}
+				httpHeaders.merge(key, Collections.singletonList(value),
+						(oldValue, newValue) -> newValue);
+			});
 		}
 
 		@Override
@@ -101,47 +110,10 @@
 			return "ClientRequest.Builder::header";
 		}
 	};
-	static final Propagation.Getter<ClientRequest, String> GETTER = new Propagation.Getter<ClientRequest, String>() {
-		@Override
-		public String get(ClientRequest carrier, String key) {
-			return carrier.headers().getFirst(key);
-		}
-
-		@Override
-		public String toString() {
-			return "HttpHeaders::getFirst";
-		}
-	};
-
-	private static final Log log = LogFactory.getLog(TraceExchangeFilterFunction.class);
-
-	private static final String CLIENT_SPAN_KEY = "sleuth.webclient.clientSpan";
-=======
-	private static final Log log = LogFactory.getLog(
-			TraceExchangeFilterFunction.class);
-	private static final String CLIENT_SPAN_KEY = "sleuth.webclient.clientSpan";
-
-	static final Propagation.Setter<ClientRequest.Builder, String> SETTER =
-			new Propagation.Setter<ClientRequest.Builder, String>() {
-				@Override public void put(ClientRequest.Builder carrier, String key, String value) {
-					carrier.headers(httpHeaders -> {
-						if (log.isTraceEnabled()) {
-							log.trace("Replacing [" + key + "] with value [" + value + "]");
-						}
-						httpHeaders.merge(key, Collections
-								.singletonList(value), (oldValue, newValue) -> newValue);
-					});
-				}
-
-				@Override public String toString() {
-					return "ClientRequest.Builder::header";
-				}
-			};
 
 	public static ExchangeFilterFunction create(BeanFactory beanFactory) {
 		return new TraceExchangeFilterFunction(beanFactory);
 	}
->>>>>>> a0dd6121
 
 	final BeanFactory beanFactory;
 
@@ -155,30 +127,17 @@
 
 	TraceExchangeFilterFunction(BeanFactory beanFactory) {
 		this.beanFactory = beanFactory;
-	}
-
-	public static ExchangeFilterFunction create(BeanFactory beanFactory) {
-		return new TraceExchangeFilterFunction(beanFactory);
 	}
 
 	@Override
 	public Mono<ClientResponse> filter(ClientRequest request, ExchangeFunction next) {
 		final ClientRequest.Builder builder = ClientRequest.from(request);
-<<<<<<< HEAD
 		Mono<ClientResponse> exchange = Mono.defer(() -> next.exchange(builder.build()))
 				.cast(Object.class).onErrorResume(Mono::just)
 				.zipWith(Mono.subscriberContext()).flatMap(anyAndContext -> {
-=======
-		Mono<ClientResponse> exchange = Mono
-				.defer(() -> next.exchange(builder.build()))
-				.cast(Object.class)
-				.onErrorResume(Mono::just)
-				.zipWith(Mono.subscriberContext())
-				.flatMap(anyAndContext -> {
 					if (log.isDebugEnabled()) {
 						log.debug("Wrapping the context [" + anyAndContext + "]");
 					}
->>>>>>> a0dd6121
 					Object any = anyAndContext.getT1();
 					Span clientSpan = anyAndContext.getT2().get(CLIENT_SPAN_KEY);
 					Mono<ClientResponse> continuation;
